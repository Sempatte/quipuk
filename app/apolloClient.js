import { ApolloClient, InMemoryCache, createHttpLink } from "@apollo/client";
import { setContext } from "@apollo/client/link/context";
import AsyncStorage from '@react-native-async-storage/async-storage';

// Crear el enlace HTTP
const httpLink = createHttpLink({
<<<<<<< HEAD
  uri: "http://192.168.1.36:3000/graphql",
=======
  uri: "http://192.168.1.12:3000/graphql",
>>>>>>> 851cd45e
});
  
// Interceptor para agregar el token en las cabeceras
const authLink = setContext(async (_, { headers }) => {
  const token = await AsyncStorage.getItem("token");
  return {
    headers: {
      ...headers,
      "Content-Type": "application/json",
      authorization: token ? `Bearer ${token}` : "",
    },
  };
});

// Crear el cliente Apollo
const client = new ApolloClient({
  link: authLink.concat(httpLink),
  cache: new InMemoryCache(),
});

export default client;<|MERGE_RESOLUTION|>--- conflicted
+++ resolved
@@ -4,11 +4,7 @@
 
 // Crear el enlace HTTP
 const httpLink = createHttpLink({
-<<<<<<< HEAD
   uri: "http://192.168.1.36:3000/graphql",
-=======
-  uri: "http://192.168.1.12:3000/graphql",
->>>>>>> 851cd45e
 });
   
 // Interceptor para agregar el token en las cabeceras
